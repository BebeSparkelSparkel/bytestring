--- conflicted
+++ resolved
@@ -79,10 +79,7 @@
   , standardDefaultPrecision
   , scientific
   , scientificZeroPaddedExponent
-<<<<<<< HEAD
-=======
   , scientificExplicitExponentSign
->>>>>>> 70bcdcf9
   , generic
   , shortest
   ) where
@@ -149,11 +146,7 @@
 --
 -- @since 0.11.2.0
 scientific :: FloatFormat a
-<<<<<<< HEAD
-scientific = fScientific 'e' scientificSpecialStrings False
-=======
 scientific = fScientific 'e' scientificSpecialStrings False False
->>>>>>> 70bcdcf9
 
 -- | Like @scientific@ but has a zero padded exponent.
 scientificZeroPaddedExponent :: forall a. ZeroPadCount a => FloatFormat a
@@ -167,8 +160,6 @@
   where
   positiveZero = "0.0e" <> replicate (zeroPadCount @a) '0'
 
-<<<<<<< HEAD
-=======
 scientificExplicitExponentSign :: FloatFormat a
 scientificExplicitExponentSign = scientific
   { expoExplicitSign = True
@@ -180,7 +171,6 @@
   where
   positiveZero = "0.0e+0"
 
->>>>>>> 70bcdcf9
 class ZeroPadCount a where zeroPadCount :: Int
 instance ZeroPadCount Float where zeroPadCount = 2
 instance ZeroPadCount Double where zeroPadCount = 3
@@ -202,8 +192,7 @@
 --
 -- @since 0.11.2.0
 generic :: FloatFormat a
-<<<<<<< HEAD
-generic = fGeneric 'e' Nothing (0,7) standardSpecialStrings False
+generic = fGeneric 'e' Nothing (0,7) standardSpecialStrings False False
 
 -- | Standard or scientific notation depending on which uses the least number of charabers.
 --
@@ -216,9 +205,6 @@
   , positiveZero = "0"
   , negativeZero = "-0"
   }
-=======
-generic = fGeneric 'e' Nothing (0,7) standardSpecialStrings False False
->>>>>>> 70bcdcf9
 
 -- TODO: support precision argument for FGeneric and FScientific
 -- | Returns a rendered Float. Returns the \'shortest\' representation in
@@ -306,15 +292,9 @@
 formatFloating fmt f = case fmt of
   FGeneric {stdExpoRange = (minExpo,maxExpo), ..} -> specialsOr specials
     if e' >= minExpo && e' <= maxExpo
-<<<<<<< HEAD
-       then std precision
-       else sci expoZeroPad eE
-  FScientific {..} -> specialsOr specials $ sci expoZeroPad eE
-=======
       then std precision
       else sci eE expoZeroPad expoExplicitSign
   FScientific {..} -> specialsOr specials $ sci eE expoZeroPad expoExplicitSign
->>>>>>> 70bcdcf9
   FStandard {..} -> specialsOr specials $ std precision
   FShortest {..} -> specialsOr specials
     if    e'' >= 0 && (olength + 2   >= e''  || olength == 1 && e'' <= 2)
@@ -322,18 +302,13 @@
     then if e'' >= 0
       then printSign f <> buildDigits (truncate $ abs f :: mw)
       else std Nothing
-    else sci False eE
+    else sci eE False False
     where
     e'' = R.toInt e
     olength = R.decimalLength m
   where
-<<<<<<< HEAD
-  sci expoZeroPad eE = BP.primBounded (R.toCharsScientific @a Proxy expoZeroPad eE sign m e) ()
+  sci eE expoZeroPad expoExplicitSign = BP.primBounded (R.toCharsScientific @a Proxy eE expoZeroPad expoExplicitSign sign m e) ()
   std precision = printSign f <> showStandard m e' precision
-=======
-  sci expoZeroPad expoExplicitSign eE = BP.primBounded (R.toCharsScientific @a Proxy expoZeroPad expoExplicitSign eE sign m e) ()
-  std precision = printSign f <> showStandard (toWord64 m) e' precision
->>>>>>> 70bcdcf9
   e' = R.toInt e + R.decimalLength m
   R.FloatingDecimal m e = toD @a mantissa expo
   (sign, mantissa, expo) = R.breakdown f
