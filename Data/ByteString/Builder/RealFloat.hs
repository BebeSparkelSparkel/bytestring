{-# LANGUAGE MagicHash #-}
{-# LANGUAGE TypeFamilies #-}
{-# LANGUAGE RecordWildCards #-}
{-# LANGUAGE LambdaCase #-}
{-# LANGUAGE FlexibleContexts #-}
{-# LANGUAGE ExplicitForAll #-}
{-# LANGUAGE ScopedTypeVariables #-}
{-# LANGUAGE TypeApplications #-}
{-# LANGUAGE BlockArguments #-}
{-# LANGUAGE NamedFieldPuns #-}
-- |
-- Module      : Data.ByteString.Builder.RealFloat
-- Copyright   : (c) Lawrence Wu 2021
-- License     : BSD-style
-- Maintainer  : lawrencejwu@gmail.com
--
-- Floating point formatting for @Bytestring.Builder@
--
-- This module primarily exposes `floatDec` and `doubleDec` which do the
-- equivalent of converting through @'Data.ByteString.Builder.string7' . 'show'@.
--
-- It also exposes `formatFloat` and `formatDouble` with a similar API as
-- `GHC.Float.formatRealFloat`.
--
-- NB: The float-to-string conversions exposed by this module match `show`'s
-- output (specifically with respect to default rounding and length). In
-- particular, there are boundary cases where the closest and \'shortest\'
-- string representations are not used.  Mentions of \'shortest\' in the docs
-- below are with this caveat.
--
-- For example, for fidelity, we match `show` on the output below.
--
-- >>> show (1.0e23 :: Float)
-- "1.0e23"
-- >>> show (1.0e23 :: Double)
-- "9.999999999999999e22"
-- >>> floatDec 1.0e23
-- "1.0e23"
-- >>> doubleDec 1.0e23
-- "9.999999999999999e22"
--
-- Simplifying, we can build a shorter, lossless representation by just using
-- @"1.0e23"@ since the floating point values that are 1 ULP away are
--
-- >>> showHex (castDoubleToWord64 1.0e23) []
-- "44b52d02c7e14af6"
-- >>> castWord64ToDouble 0x44b52d02c7e14af5
-- 9.999999999999997e22
-- >>> castWord64ToDouble 0x44b52d02c7e14af6
-- 9.999999999999999e22
-- >>> castWord64ToDouble 0x44b52d02c7e14af7
-- 1.0000000000000001e23
--
-- In particular, we could use the exact boundary if it is the shortest
-- representation and the original floating number is even. To experiment with
-- the shorter rounding, refer to
-- `Data.ByteString.Builder.RealFloat.Internal.acceptBounds`. This will give us
--
-- >>> floatDec 1.0e23
-- "1.0e23"
-- >>> doubleDec 1.0e23
-- "1.0e23"
--
-- For more details, please refer to the
-- <https://dl.acm.org/doi/10.1145/3192366.3192369 Ryu paper>.
--
-- @since 0.11.2.0

module Data.ByteString.Builder.RealFloat
  ( floatDec
  , doubleDec

  -- * Custom formatting
  , formatFloat
  , formatDouble
  , FloatFormat
  , standard
  , standardDefaultPrecision
  , scientific
  , generic
  ) where

import Data.ByteString.Builder.Internal (Builder, shortByteString)
import qualified Data.ByteString.Builder.RealFloat.Internal as R
import Data.ByteString.Builder.RealFloat.Internal (FloatFormat(..), fScientific, fGeneric)
import Data.ByteString.Builder.RealFloat.Internal (positiveZero, negativeZero)
import qualified Data.ByteString.Builder.RealFloat.F2S as RF
import qualified Data.ByteString.Builder.RealFloat.D2S as RD
import qualified Data.ByteString.Builder.Prim as BP
import qualified Data.ByteString.Short as BS
import GHC.Float (roundTo)
import GHC.Word (Word32, Word64)
import GHC.Show (intToDigit)
import Data.Bits (Bits)
import Data.Proxy (Proxy(Proxy))
import Data.Maybe (fromMaybe)

-- | Returns a rendered Float. Matches `show` in displaying in standard or
-- scientific notation
--
-- @
-- floatDec = 'formatFloat' 'generic'
-- @
{-# INLINABLE floatDec #-}
floatDec :: Float -> Builder
floatDec = formatFloating generic

-- | Returns a rendered Double. Matches `show` in displaying in standard or
-- scientific notation
--
-- @
-- doubleDec = 'formatDouble' 'generic'
-- @
{-# INLINABLE doubleDec #-}
doubleDec :: Double -> Builder
doubleDec = formatFloating generic

-- | Standard notation with `n` decimal places
--
-- @since 0.11.2.0
standard :: Int -> FloatFormat
standard n = FStandard
  { precision = Just n
  , specials = standardSpecialStrings {positiveZero, negativeZero}
  }
  where
  positiveZero = if n == 0
    then "0"
    else "0." <> replicate n '0'
  negativeZero = "-" <> positiveZero

-- | Standard notation with the \'default precision\' (decimal places matching `show`)
--
-- @since 0.11.2.0
standardDefaultPrecision :: FloatFormat
standardDefaultPrecision = FStandard
  { precision = Nothing
  , specials = standardSpecialStrings
  }

-- | Scientific notation with \'default precision\' (decimal places matching `show`)
--
-- @since 0.11.2.0
scientific :: FloatFormat
scientific = fScientific 'e' scientificSpecialStrings

scientificSpecialStrings, standardSpecialStrings :: R.SpecialStrings
scientificSpecialStrings = R.SpecialStrings
  { R.nan = "NaN"
  , R.positiveInfinity = "Infinity"
  , R.negativeInfinity = "-Infinity"
  , R.positiveZero = "0.0e0"
  , R.negativeZero = "-0.0e0"
  }
standardSpecialStrings = scientificSpecialStrings
  { R.positiveZero = "0.0"
  , R.negativeZero = "-0.0"
  }

-- | Standard or scientific notation depending on the exponent. Matches `show`
--
-- @since 0.11.2.0
generic :: FloatFormat
generic = fGeneric 'e' Nothing (0,7) standardSpecialStrings

-- TODO: support precision argument for FGeneric and FScientific
-- | Returns a rendered Float. Returns the \'shortest\' representation in
-- scientific notation and takes an optional precision argument in standard
-- notation. Also see `floatDec`.
--
-- With standard notation, the precision argument is used to truncate (or
-- extend with 0s) the \'shortest\' rendered Float. The \'default precision\' does
-- no such modifications and will return as many decimal places as the
-- representation demands.
--
-- e.g
--
-- >>> formatFloat (standard 1) 1.2345e-2
-- "0.0"
-- >>> formatFloat (standard 10) 1.2345e-2
-- "0.0123450000"
-- >>> formatFloat standardDefaultPrecision 1.2345e-2
-- "0.01234"
-- >>> formatFloat scientific 12.345
-- "1.2345e1"
-- >>> formatFloat generic 12.345
-- "12.345"
--
-- @since 0.11.2.0
{-# INLINABLE formatFloat #-}
formatFloat :: FloatFormat -> Float -> Builder
formatFloat = formatFloating

-- TODO: support precision argument for FGeneric and FScientific
-- | Returns a rendered Double. Returns the \'shortest\' representation in
-- scientific notation and takes an optional precision argument in standard
-- notation. Also see `doubleDec`.
--
-- With standard notation, the precision argument is used to truncate (or
-- extend with 0s) the \'shortest\' rendered Float. The \'default precision\'
-- does no such modifications and will return as many decimal places as the
-- representation demands.
--
-- e.g
--
-- >>> formatDouble (standard 1) 1.2345e-2
-- "0.0"
-- >>> formatDouble (standard 10) 1.2345e-2
-- "0.0123450000"
-- >>> formatDouble standardDefaultPrecision 1.2345e-2
-- "0.01234"
-- >>> formatDouble scientific 12.345
-- "1.2345e1"
-- >>> formatDouble generic 12.345
-- "12.345"
--
-- @since 0.11.2.0
{-# INLINABLE formatDouble #-}
formatDouble :: FloatFormat -> Double -> Builder
formatDouble = formatFloating

{-# INLINABLE formatFloating #-}
{-# SPECIALIZE formatFloating :: FloatFormat -> Float -> Builder #-}
{-# SPECIALIZE formatFloating :: FloatFormat -> Double -> Builder #-}
formatFloating :: forall a mw ew ei.
  -- a
  --( ToS a
  ( ToD a
  , RealFloat a
  , R.ExponentBits a
  , R.MantissaBits a
  , R.CastToWord a
  , R.MaxEncodedLength a
  -- mantissa
  , mw ~ R.MantissaWord a
  , R.Mantissa mw
  , ToWord64 mw
  , R.DecimalLength mw
  -- exponent
  , ew ~ R.ExponentWord a
  , Integral ew
  , Bits ew
  , ei ~ R.ExponentInt a
  , R.ToInt ei
  , Integral ei
  , R.FromInt ei
  ) => FloatFormat -> a -> Builder
formatFloating fmt f = case fmt of
  FGeneric {stdExpoRange = (minExpo,maxExpo), ..} -> specialsOr specials
    if e' >= minExpo && e' <= maxExpo
       then std precision
       else sci eE
  FScientific {..} -> specialsOr specials $ sci eE
  FStandard {..} -> specialsOr specials $ std precision
  where
  sci eE = BP.primBounded (R.toCharsScientific @a Proxy eE sign m e) ()
  std precision = printSign f `mappend` showStandard (toWord64 m) e' precision
  e' = R.toInt e + R.decimalLength m
  R.FloatingDecimal m e = toD @a mantissa expo
  (sign, mantissa, expo) = R.breakdown f
  specialsOr specials = flip fromMaybe $ R.toCharsNonNumbersAndZero specials f

class ToWord64 a where toWord64 :: a -> Word64
instance ToWord64 Word32 where toWord64 = R.word32ToWord64
instance ToWord64 Word64 where toWord64 = id

class ToD a where toD :: R.MantissaWord a -> R.ExponentWord a -> R.FloatingDecimal a
instance ToD Float where toD = RF.f2d
instance ToD Double where toD = RD.d2d

-- | Char7 encode a 'Char'.
{-# INLINE char7 #-}
char7 :: Char -> Builder
char7 = BP.primFixed BP.char7

-- | Encodes a `-` if input is negative
printSign :: RealFloat a => a -> Builder
printSign f = if f < 0 then char7 '-' else mempty

-- | Returns a list of decimal digits in a Word64
digits :: Word64 -> [Int]
digits w = go [] w
  where go ds 0 = ds
        go ds c = let (q, r) = R.dquotRem10 c
                   in go ((R.word64ToInt r) : ds) q

-- | Show a floating point value in standard notation. Based on GHC.Float.showFloat
-- TODO: Remove the use of String and lists because it makes this very slow compared
--       to the actual implementation of the Ryu algorithm.
-- TODO: The digits should be found with the look up method described in the Ryu
--       reference algorithm.
showStandard :: Word64 -> Int -> Maybe Int -> Builder
showStandard m e prec =
  case prec of
    Nothing
<<<<<<< HEAD
      | e <= 0 -> char7 '0'
               `mappend` char7 '.'
               `mappend` R.string7 (replicate (-e) '0')
               `mappend` mconcat (digitsToBuilder ds)
      | otherwise ->
          let f 0 s     rs = mk0 (reverse s) `mappend` char7 '.' `mappend` mk0 rs
              f n s     [] = f (n-1) (char7 '0':s) []
              f n s (r:rs) = f (n-1) (r:s) rs
           in f e [] (digitsToBuilder ds)
=======
      | e <= 0
        -> string7 "0."
        <> zeros (-e)
        <> buildDigits m
      | e >= olength
        -> buildDigits m
        <> zeros (e - olength)
        <> string7 ".0"
      | otherwise -> let
        wholeDigits = m `div` (10 ^ (olength - e))
        fractDigits = m `mod` (10 ^ (olength - e))
        in buildDigits wholeDigits
        <> char7 '.'
        <> zeros (olength - e - R.decimalLength17 fractDigits)
        <> buildDigits fractDigits
>>>>>>> 21845295
    Just p
      | e >= 0 ->
          let (ei, is') = roundTo 10 (p' + e) ds
              (ls, rs) = splitAt (e + ei) (digitsToBuilder is')
           in mk0 ls `mappend` mkDot rs
      | otherwise ->
          let (ei, is') = roundTo 10 p' (replicate (-e) 0 ++ ds)
              -- ds' should always be non-empty but use redundant pattern
              -- matching to silence warning
              ds' = if ei > 0 then is' else 0:is'
              (ls, rs) = splitAt 1 $ digitsToBuilder ds'
           in mk0 ls `mappend` mkDot rs
          where p' = max p 0
  where
    mk0 ls = case ls of [] -> char7 '0'; _ -> mconcat ls
    mkDot rs = if null rs then mempty else char7 '.' `mappend` mconcat rs
    ds = digits m
    digitsToBuilder = fmap (char7 . intToDigit)

    zeros n = shortByteString $ BS.take n $ BS.replicate 308 48
    olength = R.decimalLength17 m
    buildDigits = BP.primBounded BP.word64Dec<|MERGE_RESOLUTION|>--- conflicted
+++ resolved
@@ -8,6 +8,7 @@
 {-# LANGUAGE TypeApplications #-}
 {-# LANGUAGE BlockArguments #-}
 {-# LANGUAGE NamedFieldPuns #-}
+{-# LANGUAGE AllowAmbiguousTypes #-}
 -- |
 -- Module      : Data.ByteString.Builder.RealFloat
 -- Copyright   : (c) Lawrence Wu 2021
@@ -82,7 +83,7 @@
 
 import Data.ByteString.Builder.Internal (Builder, shortByteString)
 import qualified Data.ByteString.Builder.RealFloat.Internal as R
-import Data.ByteString.Builder.RealFloat.Internal (FloatFormat(..), fScientific, fGeneric)
+import Data.ByteString.Builder.RealFloat.Internal (FloatFormat(..), fScientific, fGeneric, string7, Mantissa, DecimalLength)
 import Data.ByteString.Builder.RealFloat.Internal (positiveZero, negativeZero)
 import qualified Data.ByteString.Builder.RealFloat.F2S as RF
 import qualified Data.ByteString.Builder.RealFloat.D2S as RD
@@ -236,6 +237,7 @@
   , R.Mantissa mw
   , ToWord64 mw
   , R.DecimalLength mw
+  , BuildDigits mw
   -- exponent
   , ew ~ R.ExponentWord a
   , Integral ew
@@ -254,7 +256,7 @@
   FStandard {..} -> specialsOr specials $ std precision
   where
   sci eE = BP.primBounded (R.toCharsScientific @a Proxy eE sign m e) ()
-  std precision = printSign f `mappend` showStandard (toWord64 m) e' precision
+  std precision = printSign f `mappend` showStandard m e' precision
   e' = R.toInt e + R.decimalLength m
   R.FloatingDecimal m e = toD @a mantissa expo
   (sign, mantissa, expo) = R.breakdown f
@@ -278,32 +280,26 @@
 printSign f = if f < 0 then char7 '-' else mempty
 
 -- | Returns a list of decimal digits in a Word64
-digits :: Word64 -> [Int]
+digits :: Mantissa w => w -> [Int]
 digits w = go [] w
   where go ds 0 = ds
-        go ds c = let (q, r) = R.dquotRem10 c
-                   in go ((R.word64ToInt r) : ds) q
+        go ds c = let (q, r) = R.quotRem10 c
+                   in go (fromIntegral r : ds) q
 
 -- | Show a floating point value in standard notation. Based on GHC.Float.showFloat
 -- TODO: Remove the use of String and lists because it makes this very slow compared
 --       to the actual implementation of the Ryu algorithm.
 -- TODO: The digits should be found with the look up method described in the Ryu
 --       reference algorithm.
-showStandard :: Word64 -> Int -> Maybe Int -> Builder
+showStandard ::
+  ( DecimalLength w
+  , Mantissa w
+  , Num w
+  , BuildDigits w
+  ) => w -> Int -> Maybe Int -> Builder
 showStandard m e prec =
   case prec of
     Nothing
-<<<<<<< HEAD
-      | e <= 0 -> char7 '0'
-               `mappend` char7 '.'
-               `mappend` R.string7 (replicate (-e) '0')
-               `mappend` mconcat (digitsToBuilder ds)
-      | otherwise ->
-          let f 0 s     rs = mk0 (reverse s) `mappend` char7 '.' `mappend` mk0 rs
-              f n s     [] = f (n-1) (char7 '0':s) []
-              f n s (r:rs) = f (n-1) (r:s) rs
-           in f e [] (digitsToBuilder ds)
-=======
       | e <= 0
         -> string7 "0."
         <> zeros (-e)
@@ -317,9 +313,8 @@
         fractDigits = m `mod` (10 ^ (olength - e))
         in buildDigits wholeDigits
         <> char7 '.'
-        <> zeros (olength - e - R.decimalLength17 fractDigits)
+        <> zeros (olength - e - R.decimalLength fractDigits)
         <> buildDigits fractDigits
->>>>>>> 21845295
     Just p
       | e >= 0 ->
           let (ei, is') = roundTo 10 (p' + e) ds
@@ -340,5 +335,8 @@
     digitsToBuilder = fmap (char7 . intToDigit)
 
     zeros n = shortByteString $ BS.take n $ BS.replicate 308 48
-    olength = R.decimalLength17 m
-    buildDigits = BP.primBounded BP.word64Dec+    olength = R.decimalLength m
+
+class BuildDigits a where buildDigits :: a -> Builder
+instance BuildDigits Word32 where buildDigits = BP.primBounded BP.word32Dec
+instance BuildDigits Word64 where buildDigits = BP.primBounded BP.word64Dec