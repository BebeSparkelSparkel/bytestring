{-# LANGUAGE MagicHash #-}
{-# LANGUAGE TypeFamilies #-}
{-# LANGUAGE RecordWildCards #-}
{-# LANGUAGE LambdaCase #-}
{-# LANGUAGE FlexibleContexts #-}
{-# LANGUAGE ExplicitForAll #-}
{-# LANGUAGE ScopedTypeVariables #-}
{-# LANGUAGE TypeApplications #-}
{-# LANGUAGE BlockArguments #-}
{-# LANGUAGE NamedFieldPuns #-}
{-# LANGUAGE AllowAmbiguousTypes #-}
-- |
-- Module      : Data.ByteString.Builder.RealFloat
-- Copyright   : (c) Lawrence Wu 2021
-- License     : BSD-style
-- Maintainer  : lawrencejwu@gmail.com
--
-- Floating point formatting for @Bytestring.Builder@
--
-- This module primarily exposes `floatDec` and `doubleDec` which do the
-- equivalent of converting through @'Data.ByteString.Builder.string7' . 'show'@.
--
-- It also exposes `formatFloat` and `formatDouble` with a similar API as
-- `GHC.Float.formatRealFloat`.
--
-- NB: The float-to-string conversions exposed by this module match `show`'s
-- output (specifically with respect to default rounding and length). In
-- particular, there are boundary cases where the closest and \'shortest\'
-- string representations are not used.  Mentions of \'shortest\' in the docs
-- below are with this caveat.
--
-- For example, for fidelity, we match `show` on the output below.
--
-- >>> show (1.0e23 :: Float)
-- "1.0e23"
-- >>> show (1.0e23 :: Double)
-- "9.999999999999999e22"
-- >>> floatDec 1.0e23
-- "1.0e23"
-- >>> doubleDec 1.0e23
-- "9.999999999999999e22"
--
-- Simplifying, we can build a shorter, lossless representation by just using
-- @"1.0e23"@ since the floating point values that are 1 ULP away are
--
-- >>> showHex (castDoubleToWord64 1.0e23) []
-- "44b52d02c7e14af6"
-- >>> castWord64ToDouble 0x44b52d02c7e14af5
-- 9.999999999999997e22
-- >>> castWord64ToDouble 0x44b52d02c7e14af6
-- 9.999999999999999e22
-- >>> castWord64ToDouble 0x44b52d02c7e14af7
-- 1.0000000000000001e23
--
-- In particular, we could use the exact boundary if it is the shortest
-- representation and the original floating number is even. To experiment with
-- the shorter rounding, refer to
-- `Data.ByteString.Builder.RealFloat.Internal.acceptBounds`. This will give us
--
-- >>> floatDec 1.0e23
-- "1.0e23"
-- >>> doubleDec 1.0e23
-- "1.0e23"
--
-- For more details, please refer to the
-- <https://dl.acm.org/doi/10.1145/3192366.3192369 Ryu paper>.
--
-- @since 0.11.2.0

module Data.ByteString.Builder.RealFloat
  ( floatDec
  , doubleDec

  -- * Custom formatting
  , formatFloat
  , formatDouble
  , FloatFormat
  , standard
  , standardDefaultPrecision
  , scientific
  , generic
  ) where

import Data.ByteString.Builder.Internal (Builder, shortByteString)
import qualified Data.ByteString.Builder.RealFloat.Internal as R
import Data.ByteString.Builder.RealFloat.Internal (FloatFormat(..), fScientific, fGeneric, string7, Mantissa, DecimalLength)
import Data.ByteString.Builder.RealFloat.Internal (positiveZero, negativeZero)
import qualified Data.ByteString.Builder.RealFloat.F2S as RF
import qualified Data.ByteString.Builder.RealFloat.D2S as RD
import qualified Data.ByteString.Builder.Prim as BP
import qualified Data.ByteString.Short as BS
import GHC.Float (roundTo)
import GHC.Word (Word32, Word64)
import GHC.Show (intToDigit)
import Data.Bits (Bits)
import Data.Proxy (Proxy(Proxy))
import Data.Maybe (fromMaybe)

-- | Returns a rendered Float. Matches `show` in displaying in standard or
-- scientific notation
--
-- @
-- floatDec = 'formatFloat' 'generic'
-- @
{-# INLINABLE floatDec #-}
floatDec :: Float -> Builder
floatDec = formatFloating generic

-- | Returns a rendered Double. Matches `show` in displaying in standard or
-- scientific notation
--
-- @
-- doubleDec = 'formatDouble' 'generic'
-- @
{-# INLINABLE doubleDec #-}
doubleDec :: Double -> Builder
doubleDec = formatFloating generic

-- | Standard notation with `n` decimal places
--
-- @since 0.11.2.0
standard :: Int -> FloatFormat
standard n = FStandard
  { precision = Just n
  , specials = standardSpecialStrings {positiveZero, negativeZero}
  }
  where
  positiveZero = if n == 0
    then "0"
    else "0." <> replicate n '0'
  negativeZero = "-" <> positiveZero

-- | Standard notation with the \'default precision\' (decimal places matching `show`)
--
-- @since 0.11.2.0
standardDefaultPrecision :: FloatFormat
standardDefaultPrecision = FStandard
  { precision = Nothing
  , specials = standardSpecialStrings
  }

-- | Scientific notation with \'default precision\' (decimal places matching `show`)
--
-- @since 0.11.2.0
scientific :: FloatFormat
scientific = fScientific 'e' scientificSpecialStrings

scientificSpecialStrings, standardSpecialStrings :: R.SpecialStrings
scientificSpecialStrings = R.SpecialStrings
  { R.nan = "NaN"
  , R.positiveInfinity = "Infinity"
  , R.negativeInfinity = "-Infinity"
  , R.positiveZero = "0.0e0"
  , R.negativeZero = "-0.0e0"
  }
standardSpecialStrings = scientificSpecialStrings
  { R.positiveZero = "0.0"
  , R.negativeZero = "-0.0"
  }

-- | Standard or scientific notation depending on the exponent. Matches `show`
--
-- @since 0.11.2.0
generic :: FloatFormat
generic = fGeneric 'e' Nothing (0,7) standardSpecialStrings

-- TODO: support precision argument for FGeneric and FScientific
-- | Returns a rendered Float. Returns the \'shortest\' representation in
-- scientific notation and takes an optional precision argument in standard
-- notation. Also see `floatDec`.
--
-- With standard notation, the precision argument is used to truncate (or
-- extend with 0s) the \'shortest\' rendered Float. The \'default precision\' does
-- no such modifications and will return as many decimal places as the
-- representation demands.
--
-- e.g
--
-- >>> formatFloat (standard 1) 1.2345e-2
-- "0.0"
-- >>> formatFloat (standard 10) 1.2345e-2
-- "0.0123450000"
-- >>> formatFloat standardDefaultPrecision 1.2345e-2
-- "0.01234"
-- >>> formatFloat scientific 12.345
-- "1.2345e1"
-- >>> formatFloat generic 12.345
-- "12.345"
--
-- @since 0.11.2.0
{-# INLINABLE formatFloat #-}
formatFloat :: FloatFormat -> Float -> Builder
formatFloat = formatFloating

-- TODO: support precision argument for FGeneric and FScientific
-- | Returns a rendered Double. Returns the \'shortest\' representation in
-- scientific notation and takes an optional precision argument in standard
-- notation. Also see `doubleDec`.
--
-- With standard notation, the precision argument is used to truncate (or
-- extend with 0s) the \'shortest\' rendered Float. The \'default precision\'
-- does no such modifications and will return as many decimal places as the
-- representation demands.
--
-- e.g
--
-- >>> formatDouble (standard 1) 1.2345e-2
-- "0.0"
-- >>> formatDouble (standard 10) 1.2345e-2
-- "0.0123450000"
-- >>> formatDouble standardDefaultPrecision 1.2345e-2
-- "0.01234"
-- >>> formatDouble scientific 12.345
-- "1.2345e1"
-- >>> formatDouble generic 12.345
-- "12.345"
--
-- @since 0.11.2.0
{-# INLINABLE formatDouble #-}
formatDouble :: FloatFormat -> Double -> Builder
formatDouble = formatFloating

{-# INLINABLE formatFloating #-}
{-# SPECIALIZE formatFloating :: FloatFormat -> Float -> Builder #-}
{-# SPECIALIZE formatFloating :: FloatFormat -> Double -> Builder #-}
formatFloating :: forall a mw ew ei.
  -- a
  --( ToS a
  ( ToD a
  , RealFloat a
  , R.ExponentBits a
  , R.MantissaBits a
  , R.CastToWord a
  , R.MaxEncodedLength a
  -- mantissa
  , mw ~ R.MantissaWord a
  , R.Mantissa mw
  , ToWord64 mw
  , R.DecimalLength mw
  , BuildDigits mw
  -- exponent
  , ew ~ R.ExponentWord a
  , Integral ew
  , Bits ew
  , ei ~ R.ExponentInt a
  , R.ToInt ei
  , Integral ei
  , R.FromInt ei
  ) => FloatFormat -> a -> Builder
formatFloating fmt f = case fmt of
  FGeneric {stdExpoRange = (minExpo,maxExpo), ..} -> specialsOr specials
    if e' >= minExpo && e' <= maxExpo
       then std precision
       else sci eE
  FScientific {..} -> specialsOr specials $ sci eE
  FStandard {..} -> specialsOr specials $ std precision
  where
  sci eE = BP.primBounded (R.toCharsScientific @a Proxy eE sign m e) ()
<<<<<<< HEAD
  std precision = printSign f `mappend` showStandard m e' precision
=======
  std precision = printSign f <> showStandard (toWord64 m) e' precision
>>>>>>> 67c4cb4d
  e' = R.toInt e + R.decimalLength m
  R.FloatingDecimal m e = toD @a mantissa expo
  (sign, mantissa, expo) = R.breakdown f
  specialsOr specials = flip fromMaybe $ R.toCharsNonNumbersAndZero specials f

class ToWord64 a where toWord64 :: a -> Word64
instance ToWord64 Word32 where toWord64 = R.word32ToWord64
instance ToWord64 Word64 where toWord64 = id

class ToD a where toD :: R.MantissaWord a -> R.ExponentWord a -> R.FloatingDecimal a
instance ToD Float where toD = RF.f2d
instance ToD Double where toD = RD.d2d

-- | Char7 encode a 'Char'.
{-# INLINE char7 #-}
char7 :: Char -> Builder
char7 = BP.primFixed BP.char7

-- | Encodes a `-` if input is negative
printSign :: RealFloat a => a -> Builder
printSign f = if f < 0 then char7 '-' else mempty

-- | Returns a list of decimal digits in a Word64
digits :: Mantissa w => w -> [Int]
digits w = go [] w
  where go ds 0 = ds
        go ds c = let (q, r) = R.quotRem10 c
                   in go (fromIntegral r : ds) q

-- | Show a floating point value in standard notation. Based on GHC.Float.showFloat
-- TODO: Remove the use of String and lists because it makes this very slow compared
--       to the actual implementation of the Ryu algorithm.
-- TODO: The digits should be found with the look up method described in the Ryu
--       reference algorithm.
showStandard ::
  ( DecimalLength w
  , Mantissa w
  , Num w
  , BuildDigits w
  ) => w -> Int -> Maybe Int -> Builder
showStandard m e prec =
  case prec of
    Nothing
      | e <= 0
        -> string7 "0."
        <> zeros (-e)
        <> buildDigits m
      | e >= olength
        -> buildDigits m
        <> zeros (e - olength)
        <> string7 ".0"
      | otherwise -> let
        wholeDigits = m `div` (10 ^ (olength - e))
        fractDigits = m `mod` (10 ^ (olength - e))
        in buildDigits wholeDigits
        <> char7 '.'
        <> zeros (olength - e - R.decimalLength fractDigits)
        <> buildDigits fractDigits
    Just p
      | e >= 0 ->
          let (ei, is') = roundTo 10 (p' + e) ds
              (ls, rs) = splitAt (e + ei) (digitsToBuilder is')
           in mk0 ls `mappend` mkDot rs
      | otherwise ->
          let (ei, is') = roundTo 10 p' (replicate (-e) 0 ++ ds)
              -- ds' should always be non-empty but use redundant pattern
              -- matching to silence warning
              ds' = if ei > 0 then is' else 0:is'
              (ls, rs) = splitAt 1 $ digitsToBuilder ds'
           in mk0 ls `mappend` mkDot rs
          where p' = max p 0
  where
    mk0 ls = case ls of [] -> char7 '0'; _ -> mconcat ls
    mkDot rs = if null rs then mempty else char7 '.' `mappend` mconcat rs
    ds = digits m
    digitsToBuilder = fmap (char7 . intToDigit)

    zeros n = shortByteString $ BS.take n $ BS.replicate 308 48
    olength = R.decimalLength m

class BuildDigits a where buildDigits :: a -> Builder
instance BuildDigits Word32 where buildDigits = BP.primBounded BP.word32Dec
instance BuildDigits Word64 where buildDigits = BP.primBounded BP.word64Dec<|MERGE_RESOLUTION|>--- conflicted
+++ resolved
@@ -235,7 +235,6 @@
   -- mantissa
   , mw ~ R.MantissaWord a
   , R.Mantissa mw
-  , ToWord64 mw
   , R.DecimalLength mw
   , BuildDigits mw
   -- exponent
@@ -256,19 +255,11 @@
   FStandard {..} -> specialsOr specials $ std precision
   where
   sci eE = BP.primBounded (R.toCharsScientific @a Proxy eE sign m e) ()
-<<<<<<< HEAD
-  std precision = printSign f `mappend` showStandard m e' precision
-=======
-  std precision = printSign f <> showStandard (toWord64 m) e' precision
->>>>>>> 67c4cb4d
+  std precision = printSign f <> showStandard m e' precision
   e' = R.toInt e + R.decimalLength m
   R.FloatingDecimal m e = toD @a mantissa expo
   (sign, mantissa, expo) = R.breakdown f
   specialsOr specials = flip fromMaybe $ R.toCharsNonNumbersAndZero specials f
-
-class ToWord64 a where toWord64 :: a -> Word64
-instance ToWord64 Word32 where toWord64 = R.word32ToWord64
-instance ToWord64 Word64 where toWord64 = id
 
 class ToD a where toD :: R.MantissaWord a -> R.ExponentWord a -> R.FloatingDecimal a
 instance ToD Float where toD = RF.f2d
