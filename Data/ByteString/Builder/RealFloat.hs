{-# LANGUAGE MagicHash #-}
{-# LANGUAGE TypeFamilies #-}
{-# LANGUAGE RecordWildCards #-}
{-# LANGUAGE LambdaCase #-}
{-# LANGUAGE FlexibleContexts #-}
{-# LANGUAGE ExplicitForAll #-}
{-# LANGUAGE ScopedTypeVariables #-}
{-# LANGUAGE TypeApplications #-}
{-# LANGUAGE BlockArguments #-}
{-# LANGUAGE NamedFieldPuns #-}
{-# LANGUAGE AllowAmbiguousTypes #-}
-- |
-- Module      : Data.ByteString.Builder.RealFloat
-- Copyright   : (c) Lawrence Wu 2021
-- License     : BSD-style
-- Maintainer  : lawrencejwu@gmail.com
--
-- Floating point formatting for @Bytestring.Builder@
--
-- This module primarily exposes `floatDec` and `doubleDec` which do the
-- equivalent of converting through @'Data.ByteString.Builder.string7' . 'show'@.
--
-- It also exposes `formatFloat` and `formatDouble` with a similar API as
-- `GHC.Float.formatRealFloat`.
--
-- NB: The float-to-string conversions exposed by this module match `show`'s
-- output (specifically with respect to default rounding and length). In
-- particular, there are boundary cases where the closest and \'shortest\'
-- string representations are not used.  Mentions of \'shortest\' in the docs
-- below are with this caveat.
--
-- For example, for fidelity, we match `show` on the output below.
--
-- >>> show (1.0e23 :: Float)
-- "1.0e23"
-- >>> show (1.0e23 :: Double)
-- "9.999999999999999e22"
-- >>> floatDec 1.0e23
-- "1.0e23"
-- >>> doubleDec 1.0e23
-- "9.999999999999999e22"
--
-- Simplifying, we can build a shorter, lossless representation by just using
-- @"1.0e23"@ since the floating point values that are 1 ULP away are
--
-- >>> showHex (castDoubleToWord64 1.0e23) []
-- "44b52d02c7e14af6"
-- >>> castWord64ToDouble 0x44b52d02c7e14af5
-- 9.999999999999997e22
-- >>> castWord64ToDouble 0x44b52d02c7e14af6
-- 9.999999999999999e22
-- >>> castWord64ToDouble 0x44b52d02c7e14af7
-- 1.0000000000000001e23
--
-- In particular, we could use the exact boundary if it is the shortest
-- representation and the original floating number is even. To experiment with
-- the shorter rounding, refer to
-- `Data.ByteString.Builder.RealFloat.Internal.acceptBounds`. This will give us
--
-- >>> floatDec 1.0e23
-- "1.0e23"
-- >>> doubleDec 1.0e23
-- "1.0e23"
--
-- For more details, please refer to the
-- <https://dl.acm.org/doi/10.1145/3192366.3192369 Ryu paper>.
--
-- @since 0.11.2.0

module Data.ByteString.Builder.RealFloat
  ( floatDec
  , doubleDec

  -- * Custom formatting
  , formatFloat
  , formatDouble
  , FloatFormat
  , standard
  , standardDefaultPrecision
  , scientific
  , scientificZeroPaddedExponent
  , generic
  , shortest
  ) where

import Data.ByteString.Builder.Internal (Builder, shortByteString)
import qualified Data.ByteString.Builder.RealFloat.Internal as R
<<<<<<< HEAD
import Data.ByteString.Builder.RealFloat.Internal (FloatFormat(..), fScientific, fGeneric, string7, Mantissa, DecimalLength)
=======
import Data.ByteString.Builder.RealFloat.Internal (FloatFormat(..), fScientific, fGeneric, fShortest, SpecialStrings(SpecialStrings))
>>>>>>> 00c66a77
import Data.ByteString.Builder.RealFloat.Internal (positiveZero, negativeZero)
import qualified Data.ByteString.Builder.RealFloat.F2S as RF
import qualified Data.ByteString.Builder.RealFloat.D2S as RD
import qualified Data.ByteString.Builder.Prim as BP
import qualified Data.ByteString.Short as BS
import GHC.Float (roundTo)
import GHC.Word (Word32, Word64)
import GHC.Show (intToDigit)
import Data.Bits (Bits)
import Data.Proxy (Proxy(Proxy))
import Data.Maybe (fromMaybe)

-- | Returns a rendered Float. Matches `show` in displaying in standard or
-- scientific notation
--
-- @
-- floatDec = 'formatFloat' 'generic'
-- @
{-# INLINABLE floatDec #-}
floatDec :: Float -> Builder
floatDec = formatFloating generic

-- | Returns a rendered Double. Matches `show` in displaying in standard or
-- scientific notation
--
-- @
-- doubleDec = 'formatDouble' 'generic'
-- @
{-# INLINABLE doubleDec #-}
doubleDec :: Double -> Builder
doubleDec = formatFloating generic

-- | Standard notation with `n` decimal places
--
-- @since 0.11.2.0
standard :: Int -> FloatFormat a
standard n = FStandard
  { precision = Just n
  , specials = standardSpecialStrings {positiveZero, negativeZero}
  }
  where
  positiveZero = if n == 0
    then "0"
    else "0." <> replicate n '0'
  negativeZero = "-" <> positiveZero

-- | Standard notation with the \'default precision\' (decimal places matching `show`)
--
-- @since 0.11.2.0
standardDefaultPrecision :: FloatFormat a
standardDefaultPrecision = FStandard
  { precision = Nothing
  , specials = standardSpecialStrings
  }

-- | Scientific notation with \'default precision\' (decimal places matching `show`)
--
-- @since 0.11.2.0
scientific :: FloatFormat a
scientific = fScientific 'e' scientificSpecialStrings False

-- | Like @scientific@ but has a zero padded exponent.
scientificZeroPaddedExponent :: forall a. ZeroPadCount a => FloatFormat a
scientificZeroPaddedExponent = scientific
  { expoZeroPad = True
  , specials = scientificSpecialStrings
    { positiveZero
    , negativeZero = '-' : positiveZero
    }
  }
  where
  positiveZero = "0.0e" <> replicate (zeroPadCount @a) '0'

class ZeroPadCount a where zeroPadCount :: Int
instance ZeroPadCount Float where zeroPadCount = 2
instance ZeroPadCount Double where zeroPadCount = 3

scientificSpecialStrings, standardSpecialStrings :: R.SpecialStrings
scientificSpecialStrings = R.SpecialStrings
  { R.nan = "NaN"
  , R.positiveInfinity = "Infinity"
  , R.negativeInfinity = "-Infinity"
  , R.positiveZero = "0.0e0"
  , R.negativeZero = "-0.0e0"
  }
standardSpecialStrings = scientificSpecialStrings
  { R.positiveZero = "0.0"
  , R.negativeZero = "-0.0"
  }

-- | Standard or scientific notation depending on the exponent. Matches `show`
--
-- @since 0.11.2.0
generic :: FloatFormat a
generic = fGeneric 'e' Nothing (0,7) standardSpecialStrings False

-- | Standard or scientific notation depending on which uses the least number of charabers.
--
-- @since ????
shortest :: FloatFormat
shortest = fShortest 'e' SpecialStrings
  { nan = "NaN"
  , positiveInfinity = "Inf"
  , negativeInfinity = "-Inf"
  , positiveZero = "0"
  , negativeZero = "-0"
  }

-- TODO: support precision argument for FGeneric and FScientific
-- | Returns a rendered Float. Returns the \'shortest\' representation in
-- scientific notation and takes an optional precision argument in standard
-- notation. Also see `floatDec`.
--
-- With standard notation, the precision argument is used to truncate (or
-- extend with 0s) the \'shortest\' rendered Float. The \'default precision\' does
-- no such modifications and will return as many decimal places as the
-- representation demands.
--
-- e.g
--
-- >>> formatFloat (standard 1) 1.2345e-2
-- "0.0"
-- >>> formatFloat (standard 10) 1.2345e-2
-- "0.0123450000"
-- >>> formatFloat standardDefaultPrecision 1.2345e-2
-- "0.01234"
-- >>> formatFloat scientific 12.345
-- "1.2345e1"
-- >>> formatFloat generic 12.345
-- "12.345"
--
-- @since 0.11.2.0
{-# INLINABLE formatFloat #-}
formatFloat :: FloatFormat Float -> Float -> Builder
formatFloat = formatFloating

-- TODO: support precision argument for FGeneric and FScientific
-- | Returns a rendered Double. Returns the \'shortest\' representation in
-- scientific notation and takes an optional precision argument in standard
-- notation. Also see `doubleDec`.
--
-- With standard notation, the precision argument is used to truncate (or
-- extend with 0s) the \'shortest\' rendered Float. The \'default precision\'
-- does no such modifications and will return as many decimal places as the
-- representation demands.
--
-- e.g
--
-- >>> formatDouble (standard 1) 1.2345e-2
-- "0.0"
-- >>> formatDouble (standard 10) 1.2345e-2
-- "0.0123450000"
-- >>> formatDouble standardDefaultPrecision 1.2345e-2
-- "0.01234"
-- >>> formatDouble scientific 12.345
-- "1.2345e1"
-- >>> formatDouble generic 12.345
-- "12.345"
--
-- @since 0.11.2.0
{-# INLINABLE formatDouble #-}
formatDouble :: FloatFormat Double -> Double -> Builder
formatDouble = formatFloating

{-# INLINABLE formatFloating #-}
{-# SPECIALIZE formatFloating :: FloatFormat Float  -> Float  -> Builder #-}
{-# SPECIALIZE formatFloating :: FloatFormat Double -> Double -> Builder #-}
formatFloating :: forall a mw ew ei.
  -- a
  --( ToS a
  ( ToD a
  , RealFloat a
  , R.ExponentBits a
  , R.MantissaBits a
  , R.CastToWord a
  , R.MaxEncodedLength a
  , R.WriteZeroPaddedExponent a
  -- mantissa
  , mw ~ R.MantissaWord a
  , R.Mantissa mw
  , R.DecimalLength mw
  , BuildDigits mw
  -- exponent
  , ew ~ R.ExponentWord a
  , Integral ew
  , Bits ew
  , ei ~ R.ExponentInt a
  , R.ToInt ei
  , Integral ei
  , R.FromInt ei
  ) => FloatFormat a -> a -> Builder
formatFloating fmt f = case fmt of
  FGeneric {stdExpoRange = (minExpo,maxExpo), ..} -> specialsOr specials
    if e' >= minExpo && e' <= maxExpo
       then std precision
       else sci expoZeroPad eE
  FScientific {..} -> specialsOr specials $ sci expoZeroPad eE
  FStandard {..} -> specialsOr specials $ std precision
  FShortest {..} -> specialsOr specials
    if    e'' >= 0 && (olength + 2   >= e''  || olength == 1 && e'' <= 2)
       || e'' <  0 && (olength + e'' >= (-3) || olength == 1 && e'' >= (-2))
    then if e'' >= 0
      then printSign f <> buildDigits (truncate $ abs f :: mw)
      else std Nothing
    else sci eE
    where
    e'' = R.toInt e
    olength = R.decimalLength m
  where
  sci expoZeroPad eE = BP.primBounded (R.toCharsScientific @a Proxy expoZeroPad eE sign m e) ()
  std precision = printSign f <> showStandard m e' precision
  e' = R.toInt e + R.decimalLength m
  R.FloatingDecimal m e = toD @a mantissa expo
  (sign, mantissa, expo) = R.breakdown f
  specialsOr specials = flip fromMaybe $ R.toCharsNonNumbersAndZero specials f

class ToD a where toD :: R.MantissaWord a -> R.ExponentWord a -> R.FloatingDecimal a
instance ToD Float where toD = RF.f2d
instance ToD Double where toD = RD.d2d

-- | Char7 encode a 'Char'.
{-# INLINE char7 #-}
char7 :: Char -> Builder
char7 = BP.primFixed BP.char7

-- | Encodes a `-` if input is negative
printSign :: RealFloat a => a -> Builder
printSign f = if f < 0 then char7 '-' else mempty

-- | Returns a list of decimal digits in a Word64
digits :: Mantissa w => w -> [Int]
digits w = go [] w
  where go ds 0 = ds
        go ds c = let (q, r) = R.quotRem10 c
                   in go (fromIntegral r : ds) q

-- | Show a floating point value in standard notation. Based on GHC.Float.showFloat
-- TODO: Remove the use of String and lists because it makes this very slow compared
--       to the actual implementation of the Ryu algorithm.
-- TODO: The digits should be found with the look up method described in the Ryu
--       reference algorithm.
showStandard ::
  ( DecimalLength w
  , Mantissa w
  , Num w
  , BuildDigits w
  ) => w -> Int -> Maybe Int -> Builder
showStandard m e prec =
  case prec of
    Nothing
      | e <= 0
        -> string7 "0."
        <> zeros (-e)
        <> buildDigits m
      | e >= olength
        -> buildDigits m
        <> zeros (e - olength)
        <> string7 ".0"
      | otherwise -> let
        wholeDigits = m `div` (10 ^ (olength - e))
        fractDigits = m `mod` (10 ^ (olength - e))
        in buildDigits wholeDigits
        <> char7 '.'
        <> zeros (olength - e - R.decimalLength fractDigits)
        <> buildDigits fractDigits
    Just p
      | e >= 0 ->
          let (ei, is') = roundTo 10 (p' + e) ds
              (ls, rs) = splitAt (e + ei) (digitsToBuilder is')
           in mk0 ls `mappend` mkDot rs
      | otherwise ->
          let (ei, is') = roundTo 10 p' (replicate (-e) 0 ++ ds)
              -- ds' should always be non-empty but use redundant pattern
              -- matching to silence warning
              ds' = if ei > 0 then is' else 0:is'
              (ls, rs) = splitAt 1 $ digitsToBuilder ds'
           in mk0 ls `mappend` mkDot rs
          where p' = max p 0
  where
    mk0 ls = case ls of [] -> char7 '0'; _ -> mconcat ls
    mkDot rs = if null rs then mempty else char7 '.' `mappend` mconcat rs
    ds = digits m
    digitsToBuilder = fmap (char7 . intToDigit)

<<<<<<< HEAD
    zeros n = shortByteString $ BS.take n $ BS.replicate 308 48
    olength = R.decimalLength m

class BuildDigits a where buildDigits :: a -> Builder
instance BuildDigits Word32 where buildDigits = BP.primBounded BP.word32Dec
instance BuildDigits Word64 where buildDigits = BP.primBounded BP.word64Dec
=======
class BuildDigits a where buildDigits :: a -> Builder
instance BuildDigits Word32 where buildDigits = BP.primBounded BP.word32Dec
instance BuildDigits Word64 where buildDigits = BP.primBounded BP.word64Dec
>>>>>>> 00c66a77
<|MERGE_RESOLUTION|>--- conflicted
+++ resolved
@@ -85,11 +85,7 @@
 
 import Data.ByteString.Builder.Internal (Builder, shortByteString)
 import qualified Data.ByteString.Builder.RealFloat.Internal as R
-<<<<<<< HEAD
-import Data.ByteString.Builder.RealFloat.Internal (FloatFormat(..), fScientific, fGeneric, string7, Mantissa, DecimalLength)
-=======
-import Data.ByteString.Builder.RealFloat.Internal (FloatFormat(..), fScientific, fGeneric, fShortest, SpecialStrings(SpecialStrings))
->>>>>>> 00c66a77
+import Data.ByteString.Builder.RealFloat.Internal (FloatFormat(..), fScientific, fGeneric, string7, Mantissa, DecimalLength, fShortest, SpecialStrings(SpecialStrings))
 import Data.ByteString.Builder.RealFloat.Internal (positiveZero, negativeZero)
 import qualified Data.ByteString.Builder.RealFloat.F2S as RF
 import qualified Data.ByteString.Builder.RealFloat.D2S as RD
@@ -189,7 +185,7 @@
 -- | Standard or scientific notation depending on which uses the least number of charabers.
 --
 -- @since ????
-shortest :: FloatFormat
+shortest :: FloatFormat a
 shortest = fShortest 'e' SpecialStrings
   { nan = "NaN"
   , positiveInfinity = "Inf"
@@ -294,7 +290,7 @@
     then if e'' >= 0
       then printSign f <> buildDigits (truncate $ abs f :: mw)
       else std Nothing
-    else sci eE
+    else sci False eE
     where
     e'' = R.toInt e
     olength = R.decimalLength m
@@ -374,15 +370,9 @@
     ds = digits m
     digitsToBuilder = fmap (char7 . intToDigit)
 
-<<<<<<< HEAD
     zeros n = shortByteString $ BS.take n $ BS.replicate 308 48
     olength = R.decimalLength m
 
 class BuildDigits a where buildDigits :: a -> Builder
 instance BuildDigits Word32 where buildDigits = BP.primBounded BP.word32Dec
-instance BuildDigits Word64 where buildDigits = BP.primBounded BP.word64Dec
-=======
-class BuildDigits a where buildDigits :: a -> Builder
-instance BuildDigits Word32 where buildDigits = BP.primBounded BP.word32Dec
-instance BuildDigits Word64 where buildDigits = BP.primBounded BP.word64Dec
->>>>>>> 00c66a77
+instance BuildDigits Word64 where buildDigits = BP.primBounded BP.word64Dec