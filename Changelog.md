--- conflicted
+++ resolved
@@ -1,11 +1,8 @@
 0.10.10.2 –
 
-<<<<<<< HEAD
  * **Note:** There are several breaking changes planned to be included in v0.11.
    Please ensure that your package has appropriate upper bounds on bytestring,
    to minimize avoidable breakage.
- * Fix off-by-one infinite loop in primMapByteStringBounded.
-=======
  * Add `takeWhileEnd`, `dropWhileEnd` and `strip`  for strict bytestrings
 
 0.10.10.1 – June 2020
@@ -13,7 +10,6 @@
  * Fix off-by-one infinite loop in primMapByteStringBounded ([#203])
  * Don't perform unaligned writes when it isn't known to be safe ([#133])
  * Improve the performance of sconcat for lazy and strict bytestrings ([#142])
->>>>>>> 39ad965d
  * Document inadvertent 0.10.6.0 behaviour change in findSubstrings
  * Fix benchmark builds ([#52])
  * Documentation fixes
